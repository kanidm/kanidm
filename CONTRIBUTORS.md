--- conflicted
+++ resolved
@@ -33,11 +33,9 @@
 - philipcristiano
 - Jianchen Zhao (bolu61)
 - Allan Zhang (allan2)
-<<<<<<< HEAD
 - illode
-=======
 - Jinna Kiisuo (jinnatar)
->>>>>>> cd27879e
+
 
 ## Acknowledgements
 
