--- conflicted
+++ resolved
@@ -84,14 +84,11 @@
         QueryServerWriteTransaction,
     };
     pub use crate::value::{IndexType, PartialValue, SyntaxType, Value};
-<<<<<<< HEAD
-=======
     pub use crate::{
         admin_error, admin_info, admin_warn, filter_error, filter_info, filter_trace, filter_warn,
         perf_trace, request_error, request_info, request_trace, request_warn, security_access,
         security_critical, security_info, spanned,
     };
->>>>>>> a3c0b8cc
 }
 
 pub mod tracing_tree;