--- conflicted
+++ resolved
@@ -1,13 +1,8 @@
 # Client tools
 
-<<<<<<< HEAD
 To interact with Kanidm as an administrator, you'll need to use our command 
 line tools. If you haven't installed them yet, 
 [install them now](installing_client_tools.mdc).
-=======
-To interact with Kanidm as an administrator, you'll need to use our command line tools. 
-If you haven't installed them yet, [install them now](installing_client_tools.mdc).
->>>>>>> e495bd61
 
 ## Kanidm configuration
 
