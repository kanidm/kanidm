//! `server` contains the query server, which is the main high level construction
//! to coordinate queries and operations in the server.

use std::str::FromStr;
use std::sync::Arc;

use concread::arcache::{ARCache, ARCacheBuilder, ARCacheReadTxn};
use concread::cowcell::*;
use hashbrown::{HashMap, HashSet};
use std::collections::BTreeSet;
use tokio::sync::{Semaphore, SemaphorePermit};
use tracing::trace;

use kanidm_proto::v1::{ConsistencyError, UiHint};

use crate::be::{Backend, BackendReadTransaction, BackendTransaction, BackendWriteTransaction};
// We use so many, we just import them all ...
use crate::filter::{Filter, FilterInvalid, FilterValid, FilterValidResolved};
use crate::plugins::dyngroup::{DynGroup, DynGroupCache};
use crate::plugins::Plugins;
use crate::prelude::*;
use crate::repl::cid::Cid;
use crate::repl::proto::ReplRuvRange;
use crate::repl::ruv::ReplicationUpdateVectorTransaction;
use crate::schema::{
    Schema, SchemaAttribute, SchemaClass, SchemaReadTransaction, SchemaTransaction,
    SchemaWriteTransaction,
};
use crate::value::EXTRACT_VAL_DN;
use crate::valueset::uuid_to_proto_string;

use self::access::{
    profiles::{
        AccessControlCreate, AccessControlDelete, AccessControlModify, AccessControlSearch,
    },
    AccessControls, AccessControlsReadTransaction, AccessControlsTransaction,
    AccessControlsWriteTransaction,
};

pub(crate) mod access;
pub mod batch_modify;
pub mod create;
pub mod delete;
pub mod identity;
pub(crate) mod migrations;
pub mod modify;
pub(crate) mod recycle;

const RESOLVE_FILTER_CACHE_MAX: usize = 4096;
const RESOLVE_FILTER_CACHE_LOCAL: usize = 0;

pub type ResolveFilterCacheReadTxn<'a> =
    ARCacheReadTxn<'a, (IdentityId, Filter<FilterValid>), Filter<FilterValidResolved>, ()>;

#[derive(Debug, Clone, PartialOrd, PartialEq, Eq)]
enum ServerPhase {
    Bootstrap,
    SchemaReady,
    Running,
}

#[derive(Debug, Clone, PartialEq, Eq)]
pub struct DomainInfo {
    pub(crate) d_uuid: Uuid,
    pub(crate) d_name: String,
    pub(crate) d_display: String,
    pub(crate) d_vers: DomainVersion,
    pub(crate) d_ldap_allow_unix_pw_bind: bool,
}

#[derive(Debug, Clone, PartialEq, Eq, Default)]
pub struct SystemConfig {
    pub(crate) denied_names: HashSet<String>,
    pub(crate) pw_badlist: HashSet<String>,
}

#[derive(Clone)]
pub struct QueryServer {
    phase: Arc<CowCell<ServerPhase>>,
    s_uuid: Uuid,
    pub(crate) d_info: Arc<CowCell<DomainInfo>>,
    system_config: Arc<CowCell<SystemConfig>>,
    be: Backend,
    schema: Arc<Schema>,
    accesscontrols: Arc<AccessControls>,
    db_tickets: Arc<Semaphore>,
    write_ticket: Arc<Semaphore>,
    resolve_filter_cache:
        Arc<ARCache<(IdentityId, Filter<FilterValid>), Filter<FilterValidResolved>>>,
    dyngroup_cache: Arc<CowCell<DynGroupCache>>,
}

pub struct QueryServerReadTransaction<'a> {
    be_txn: BackendReadTransaction<'a>,
    // Anything else? In the future, we'll need to have a schema transaction
    // type, maybe others?
    pub(crate) d_info: CowCellReadTxn<DomainInfo>,
    system_config: CowCellReadTxn<SystemConfig>,
    schema: SchemaReadTransaction,
    accesscontrols: AccessControlsReadTransaction<'a>,
    _db_ticket: SemaphorePermit<'a>,
    resolve_filter_cache:
        ARCacheReadTxn<'a, (IdentityId, Filter<FilterValid>), Filter<FilterValidResolved>, ()>,
}

unsafe impl<'a> Sync for QueryServerReadTransaction<'a> {}

unsafe impl<'a> Send for QueryServerReadTransaction<'a> {}

pub struct QueryServerWriteTransaction<'a> {
    committed: bool,
    phase: CowCellWriteTxn<'a, ServerPhase>,
    d_info: CowCellWriteTxn<'a, DomainInfo>,
    system_config: CowCellWriteTxn<'a, SystemConfig>,
    curtime: Duration,
    cid: Cid,
    trim_cid: Cid,
    pub(crate) be_txn: BackendWriteTransaction<'a>,
    pub(crate) schema: SchemaWriteTransaction<'a>,
    accesscontrols: AccessControlsWriteTransaction<'a>,
    // We store a set of flags that indicate we need a reload of
    // schema or acp, which is tested by checking the classes of the
    // changing content.
    pub(super) changed_schema: bool,
    pub(super) changed_acp: bool,
    pub(super) changed_oauth2: bool,
    pub(super) changed_domain: bool,
    pub(super) changed_system_config: bool,
    pub(super) changed_sync_agreement: bool,
    // Store the list of changed uuids for other invalidation needs?
    pub(super) changed_uuid: HashSet<Uuid>,
    _db_ticket: SemaphorePermit<'a>,
    _write_ticket: SemaphorePermit<'a>,
    resolve_filter_cache:
        ARCacheReadTxn<'a, (IdentityId, Filter<FilterValid>), Filter<FilterValidResolved>, ()>,
    dyngroup_cache: CowCellWriteTxn<'a, DynGroupCache>,
}

impl<'a> QueryServerWriteTransaction<'a> {
    pub(crate) fn trim_cid(&self) -> &Cid {
        &self.trim_cid
    }
}

/// The `QueryServerTransaction` trait provides a set of common read only operations to be
/// shared between [`QueryServerReadTransaction`] and [`QueryServerWriteTransaction`]s.
///
/// These operations tend to be high level constructions, generally different types of searches
/// that are capable of taking different types of parameters and applying access controls or not,
/// impersonating accounts, or bypassing these via internal searches.
///
/// [`QueryServerReadTransaction`]: struct.QueryServerReadTransaction.html
/// [`QueryServerWriteTransaction`]: struct.QueryServerWriteTransaction.html
pub trait QueryServerTransaction<'a> {
    type BackendTransactionType: BackendTransaction;
    fn get_be_txn(&mut self) -> &mut Self::BackendTransactionType;

    type SchemaTransactionType: SchemaTransaction;
    fn get_schema<'b>(&self) -> &'b Self::SchemaTransactionType;

    type AccessControlsTransactionType: AccessControlsTransaction<'a>;
    fn get_accesscontrols(&self) -> &Self::AccessControlsTransactionType;

    fn pw_badlist(&self) -> &HashSet<String>;

    fn denied_names(&self) -> &HashSet<String>;

    fn get_domain_uuid(&self) -> Uuid;

    fn get_domain_name(&self) -> &str;

    fn get_domain_display_name(&self) -> &str;

    fn get_resolve_filter_cache(&mut self) -> &mut ResolveFilterCacheReadTxn<'a>;

    // Because of how borrowck in rust works, if we need to get two inner types we have to get them
    // in a single fn.

    fn get_resolve_filter_cache_and_be_txn(
        &mut self,
    ) -> (
        &mut Self::BackendTransactionType,
        &mut ResolveFilterCacheReadTxn<'a>,
    );

    /// Conduct a search and apply access controls to yield a set of entries that
    /// have been reduced to the set of user visible avas. Note that if you provide
    /// a `SearchEvent` for the internal user, this query will fail. It is invalid for
    /// the [`access`] module to attempt to reduce avas for internal searches, and you
    /// should use [`fn search`] instead.
    ///
    /// [`SearchEvent`]: ../event/struct.SearchEvent.html
    /// [`access`]: ../access/index.html
    /// [`fn search`]: trait.QueryServerTransaction.html#method.search
    #[instrument(level = "debug", skip_all)]
    fn search_ext(
        &mut self,
        se: &SearchEvent,
    ) -> Result<Vec<Entry<EntryReduced, EntryCommitted>>, OperationError> {
        /*
         * This just wraps search, but it's for the external interface
         * so as a result it also reduces the entry set's attributes at
         * the end.
         */
        let entries = self.search(se)?;

        let access = self.get_accesscontrols();
        access
            .search_filter_entry_attributes(se, entries)
            .map_err(|e| {
                // Log and fail if something went wrong.
                admin_error!(?e, "Failed to filter entry attributes");
                e
            })
        // This now returns the reduced vec.
    }

    #[instrument(level = "debug", skip_all)]
    fn search(
        &mut self,
        se: &SearchEvent,
    ) -> Result<Vec<Arc<EntrySealedCommitted>>, OperationError> {
        if se.ident.is_internal() {
            trace!(internal_filter = ?se.filter, "search");
        } else {
            security_info!(initiator = %se.ident, "search");
            admin_debug!(external_filter = ?se.filter, "search");
        }

        // This is an important security step because it prevents us from
        // performing un-indexed searches on attr's that don't exist in the
        // server. This is why ExtensibleObject can only take schema that
        // exists in the server, not arbitrary attr names.
        //
        // This normalises and validates in a single step.
        //
        // NOTE: Filters are validated in event conversion.

        let (be_txn, resolve_filter_cache) = self.get_resolve_filter_cache_and_be_txn();
        let idxmeta = be_txn.get_idxmeta_ref();
        // Now resolve all references and indexes.
        let vfr = se
            .filter
            .resolve(&se.ident, Some(idxmeta), Some(resolve_filter_cache))
            .map_err(|e| {
                admin_error!(?e, "search filter resolve failure");
                e
            })?;

        let lims = se.get_limits();

        // NOTE: We currently can't build search plugins due to the inability to hand
        // the QS wr/ro to the plugin trait. However, there shouldn't be a need for search
        // plugins, because all data transforms should be in the write path.

        let res = self.get_be_txn().search(lims, &vfr).map_err(|e| {
            admin_error!(?e, "backend failure");
            OperationError::Backend
        })?;

        // Apply ACP before we let the plugins "have at it".
        // WARNING; for external searches this is NOT the only
        // ACP application. There is a second application to reduce the
        // attribute set on the entries!
        //
        let access = self.get_accesscontrols();
        access.search_filter_entries(se, res).map_err(|e| {
            admin_error!(?e, "Unable to access filter entries");
            e
        })
    }

    #[instrument(level = "debug", skip_all)]
    fn exists(&mut self, ee: &ExistsEvent) -> Result<bool, OperationError> {
        let (be_txn, resolve_filter_cache) = self.get_resolve_filter_cache_and_be_txn();
        let idxmeta = be_txn.get_idxmeta_ref();

        let vfr = ee
            .filter
            .resolve(&ee.ident, Some(idxmeta), Some(resolve_filter_cache))
            .map_err(|e| {
                admin_error!(?e, "Failed to resolve filter");
                e
            })?;

        let lims = ee.get_limits();

        be_txn.exists(lims, &vfr).map_err(|e| {
            admin_error!(?e, "backend failure");
            OperationError::Backend
        })
    }

    fn name_to_uuid(&mut self, name: &str) -> Result<Uuid, OperationError> {
        // There are some contexts where we will be passed an rdn or dn. We need
        // to remove these elements if they exist.
        //
        // Why is it okay to ignore the attr and dn here? In Kani spn and name are
        // always unique and absolutes, so even if the dn/rdn are not expected, there
        // is only a single correct answer that *can* match these values. This also
        // hugely simplifies the process of matching when we have app based searches
        // in future too.

        let work = EXTRACT_VAL_DN
            .captures(name)
            .and_then(|caps| caps.name("val"))
            .map(|v| v.as_str().to_lowercase())
            .ok_or(OperationError::InvalidValueState)?;

        // Is it just a uuid?
        Uuid::parse_str(&work).or_else(|_| {
            self.get_be_txn()
                .name2uuid(&work)?
                .ok_or(OperationError::NoMatchingEntries)
        })
    }

    // Similar to name, but where we lookup from external_id instead.
    fn sync_external_id_to_uuid(
        &mut self,
        external_id: &str,
    ) -> Result<Option<Uuid>, OperationError> {
        // Is it just a uuid?
        Uuid::parse_str(external_id).map(Some).or_else(|_| {
            let lname = external_id.to_lowercase();
            self.get_be_txn().externalid2uuid(lname.as_str())
        })
    }

    fn uuid_to_spn(&mut self, uuid: Uuid) -> Result<Option<Value>, OperationError> {
        let r = self.get_be_txn().uuid2spn(uuid)?;

        if let Some(ref n) = r {
            // Shouldn't we be doing more graceful error handling here?
            // Or, if we know it will always be true, we should remove this.
            debug_assert!(n.is_spn() || n.is_iname());
        }

        Ok(r)
    }

    fn uuid_to_rdn(&mut self, uuid: Uuid) -> Result<String, OperationError> {
        // If we have a some, pass it on, else unwrap into a default.
        self.get_be_txn()
            .uuid2rdn(uuid)
            .map(|v| v.unwrap_or_else(|| format!("uuid={}", uuid.as_hyphenated())))
    }

    /// From internal, generate an "exists" event and dispatch
    #[instrument(level = "debug", skip_all)]
    fn internal_exists(&mut self, filter: Filter<FilterInvalid>) -> Result<bool, OperationError> {
        // Check the filter
        let f_valid = filter
            .validate(self.get_schema())
            .map_err(OperationError::SchemaViolation)?;
        // Build an exists event
        let ee = ExistsEvent::new_internal(f_valid);
        // Submit it
        self.exists(&ee)
    }

    #[instrument(level = "debug", skip_all)]
    fn internal_search(
        &mut self,
        filter: Filter<FilterInvalid>,
    ) -> Result<Vec<Arc<EntrySealedCommitted>>, OperationError> {
        let f_valid = filter
            .validate(self.get_schema())
            .map_err(OperationError::SchemaViolation)?;
        let se = SearchEvent::new_internal(f_valid);
        self.search(&se)
    }

    #[instrument(level = "debug", skip_all)]
    fn impersonate_search_valid(
        &mut self,
        f_valid: Filter<FilterValid>,
        f_intent_valid: Filter<FilterValid>,
        event: &Identity,
    ) -> Result<Vec<Arc<EntrySealedCommitted>>, OperationError> {
        let se = SearchEvent::new_impersonate(event, f_valid, f_intent_valid);
        self.search(&se)
    }

    /// Applies ACP to filter result entries.
    fn impersonate_search_ext_valid(
        &mut self,
        f_valid: Filter<FilterValid>,
        f_intent_valid: Filter<FilterValid>,
        event: &Identity,
    ) -> Result<Vec<Entry<EntryReduced, EntryCommitted>>, OperationError> {
        let se = SearchEvent::new_impersonate(event, f_valid, f_intent_valid);
        self.search_ext(&se)
    }

    // Who they are will go here
    fn impersonate_search(
        &mut self,
        filter: Filter<FilterInvalid>,
        filter_intent: Filter<FilterInvalid>,
        event: &Identity,
    ) -> Result<Vec<Arc<EntrySealedCommitted>>, OperationError> {
        let f_valid = filter
            .validate(self.get_schema())
            .map_err(OperationError::SchemaViolation)?;
        let f_intent_valid = filter_intent
            .validate(self.get_schema())
            .map_err(OperationError::SchemaViolation)?;
        self.impersonate_search_valid(f_valid, f_intent_valid, event)
    }

    #[instrument(level = "debug", skip_all)]
    fn impersonate_search_ext(
        &mut self,
        filter: Filter<FilterInvalid>,
        filter_intent: Filter<FilterInvalid>,
        event: &Identity,
    ) -> Result<Vec<Entry<EntryReduced, EntryCommitted>>, OperationError> {
        let f_valid = filter
            .validate(self.get_schema())
            .map_err(OperationError::SchemaViolation)?;
        let f_intent_valid = filter_intent
            .validate(self.get_schema())
            .map_err(OperationError::SchemaViolation)?;
        self.impersonate_search_ext_valid(f_valid, f_intent_valid, event)
    }

    /// Get a single entry by its UUID. This is used heavily for internal
    /// server operations, especially in login and ACP checks.
    #[instrument(level = "debug", skip_all)]
    fn internal_search_uuid(
        &mut self,
        uuid: Uuid,
    ) -> Result<Arc<EntrySealedCommitted>, OperationError> {
        let filter = filter!(f_eq(Attribute::Uuid, PartialValue::Uuid(uuid)));
        let f_valid = filter.validate(self.get_schema()).map_err(|e| {
            error!(?e, "Filter Validate - SchemaViolation");
            OperationError::SchemaViolation(e)
        })?;
        let se = SearchEvent::new_internal(f_valid);

        let mut vs = self.search(&se)?;
        match vs.pop() {
            Some(entry) if vs.is_empty() => Ok(entry),
            _ => Err(OperationError::NoMatchingEntries),
        }
    }

    /// Get a single entry by its UUID, even if the entry in question
    /// is in a masked state (recycled, tombstoned).
    #[instrument(level = "debug", skip_all)]
    fn internal_search_all_uuid(
        &mut self,
        uuid: Uuid,
    ) -> Result<Arc<EntrySealedCommitted>, OperationError> {
        let filter = filter_all!(f_eq(Attribute::Uuid, PartialValue::Uuid(uuid)));
        let f_valid = filter.validate(self.get_schema()).map_err(|e| {
            error!(?e, "Filter Validate - SchemaViolation");
            OperationError::SchemaViolation(e)
        })?;
        let se = SearchEvent::new_internal(f_valid);

        let mut vs = self.search(&se)?;
        match vs.pop() {
            Some(entry) if vs.is_empty() => Ok(entry),
            _ => Err(OperationError::NoMatchingEntries),
        }
    }

    /// Get all conflict entries that originated from a source uuid.
    #[instrument(level = "debug", skip_all)]
    fn internal_search_conflict_uuid(
        &mut self,
        uuid: Uuid,
    ) -> Result<Vec<Arc<EntrySealedCommitted>>, OperationError> {
        let filter = filter_all!(f_and(vec![
            f_eq(Attribute::SourceUuid, PartialValue::Uuid(uuid)),
            f_eq(Attribute::Class, EntryClass::Conflict.into())
        ]));
        let f_valid = filter.validate(self.get_schema()).map_err(|e| {
            error!(?e, "Filter Validate - SchemaViolation");
            OperationError::SchemaViolation(e)
        })?;
        let se = SearchEvent::new_internal(f_valid);

        self.search(&se)
    }

    #[instrument(level = "debug", skip_all)]
    fn impersonate_search_ext_uuid(
        &mut self,
        uuid: Uuid,
        event: &Identity,
    ) -> Result<Entry<EntryReduced, EntryCommitted>, OperationError> {
        let filter_intent = filter_all!(f_eq(Attribute::Uuid, PartialValue::Uuid(uuid)));
        let filter = filter!(f_eq(Attribute::Uuid, PartialValue::Uuid(uuid)));

        let mut vs = self.impersonate_search_ext(filter, filter_intent, event)?;
        match vs.pop() {
            Some(entry) if vs.is_empty() => Ok(entry),
            _ => Err(OperationError::NoMatchingEntries),
        }
    }

    #[instrument(level = "debug", skip_all)]
    fn impersonate_search_uuid(
        &mut self,
        uuid: Uuid,
        event: &Identity,
    ) -> Result<Arc<EntrySealedCommitted>, OperationError> {
        let filter_intent = filter_all!(f_eq(Attribute::Uuid, PartialValue::Uuid(uuid)));
        let filter = filter!(f_eq(Attribute::Uuid, PartialValue::Uuid(uuid)));

        let mut vs = self.impersonate_search(filter, filter_intent, event)?;
        match vs.pop() {
            Some(entry) if vs.is_empty() => Ok(entry),
            _ => Err(OperationError::NoMatchingEntries),
        }
    }

    /// Do a schema aware conversion from a String:String to String:Value for modification
    /// present.
    fn clone_value(&mut self, attr: &str, value: &str) -> Result<Value, OperationError> {
        let schema = self.get_schema();

        // Should this actually be a fn of Value - no - I think that introduces issues with the
        // monomorphisation of the trait for transactions, so we should have this here.

        // Lookup the attr
        match schema.get_attributes().get(attr) {
            Some(schema_a) => {
                match schema_a.syntax {
                    SyntaxType::Utf8String => Ok(Value::new_utf8(value.to_string())),
                    SyntaxType::Utf8StringInsensitive => Ok(Value::new_iutf8(value)),
                    SyntaxType::Utf8StringIname => Ok(Value::new_iname(value)),
                    SyntaxType::Boolean => Value::new_bools(value)
                        .ok_or_else(|| OperationError::InvalidAttribute("Invalid boolean syntax".to_string())),
                    SyntaxType::SyntaxId => Value::new_syntaxs(value)
                        .ok_or_else(|| OperationError::InvalidAttribute("Invalid Syntax syntax".to_string())),
                    SyntaxType::IndexId => Value::new_indexes(value)
                        .ok_or_else(|| OperationError::InvalidAttribute("Invalid Index syntax".to_string())),
                    SyntaxType::Uuid => {
                        // Attempt to resolve this name to a uuid. If it's already a uuid, then
                        // name to uuid will "do the right thing" and give us the Uuid back.
                        let un = self
                            .name_to_uuid(value)
                            .unwrap_or(UUID_DOES_NOT_EXIST);
                        Ok(Value::Uuid(un))
                    }
                    SyntaxType::ReferenceUuid => {
                        let un = self
                            .name_to_uuid(value)
                            .unwrap_or(UUID_DOES_NOT_EXIST);
                        Ok(Value::Refer(un))
                    }
                    SyntaxType::JsonFilter => Value::new_json_filter_s(value)
                        .ok_or_else(|| OperationError::InvalidAttribute("Invalid Filter syntax".to_string())),
                    SyntaxType::Image => Value::new_image(value),

                    SyntaxType::Credential => Err(OperationError::InvalidAttribute("Credentials can not be supplied through modification - please use the IDM api".to_string())),
                    SyntaxType::SecretUtf8String => Err(OperationError::InvalidAttribute("Radius secrets can not be supplied through modification - please use the IDM api".to_string())),
                    SyntaxType::SshKey => Err(OperationError::InvalidAttribute("SSH public keys can not be supplied through modification - please use the IDM api".to_string())),
                    SyntaxType::SecurityPrincipalName => Err(OperationError::InvalidAttribute("SPNs are generated and not able to be set.".to_string())),
                    SyntaxType::Uint32 => Value::new_uint32_str(value)
                        .ok_or_else(|| OperationError::InvalidAttribute("Invalid uint32 syntax".to_string())),
                    SyntaxType::Cid => Err(OperationError::InvalidAttribute("CIDs are generated and not able to be set.".to_string())),
                    SyntaxType::NsUniqueId => Value::new_nsuniqueid_s(value)
                        .ok_or_else(|| OperationError::InvalidAttribute("Invalid NsUniqueId syntax".to_string())),
                    SyntaxType::DateTime => Value::new_datetime_s(value)
                        .ok_or_else(|| OperationError::InvalidAttribute("Invalid DateTime (rfc3339) syntax".to_string())),
                    SyntaxType::EmailAddress => Value::new_email_address_s(value)
                        .ok_or_else(|| OperationError::InvalidAttribute("Invalid Email Address syntax".to_string())),
                    SyntaxType::Url => Value::new_url_s(value)
                        .ok_or_else(|| OperationError::InvalidAttribute("Invalid Url (whatwg/url) syntax".to_string())),
                    SyntaxType::OauthScope => Value::new_oauthscope(value)
                        .ok_or_else(|| OperationError::InvalidAttribute("Invalid Oauth Scope syntax".to_string())),
                    SyntaxType::OauthScopeMap => Err(OperationError::InvalidAttribute("Oauth Scope Maps can not be supplied through modification - please use the IDM api".to_string())),
                    SyntaxType::PrivateBinary => Err(OperationError::InvalidAttribute("Private Binary Values can not be supplied through modification".to_string())),
                    SyntaxType::IntentToken => Err(OperationError::InvalidAttribute("Intent Token Values can not be supplied through modification".to_string())),
                    SyntaxType::Passkey => Err(OperationError::InvalidAttribute("Passkey Values can not be supplied through modification".to_string())),
                    SyntaxType::DeviceKey => Err(OperationError::InvalidAttribute("DeviceKey Values can not be supplied through modification".to_string())),
                    SyntaxType::Session => Err(OperationError::InvalidAttribute("Session Values can not be supplied through modification".to_string())),
                    SyntaxType::ApiToken => Err(OperationError::InvalidAttribute("ApiToken Values can not be supplied through modification".to_string())),
                    SyntaxType::JwsKeyEs256 => Err(OperationError::InvalidAttribute("JwsKeyEs256 Values can not be supplied through modification".to_string())),
                    SyntaxType::JwsKeyRs256 => Err(OperationError::InvalidAttribute("JwsKeyRs256 Values can not be supplied through modification".to_string())),
                    SyntaxType::Oauth2Session => Err(OperationError::InvalidAttribute("Oauth2Session Values can not be supplied through modification".to_string())),
                    SyntaxType::UiHint => UiHint::from_str(value)
                        .map(Value::UiHint)
                        .map_err(|()| OperationError::InvalidAttribute("Invalid uihint syntax".to_string())),
                    SyntaxType::TotpSecret => Err(OperationError::InvalidAttribute("TotpSecret Values can not be supplied through modification".to_string())),
                    SyntaxType::AuditLogString => Err(OperationError::InvalidAttribute("Audit logs are generated and not able to be set.".to_string())),
                    SyntaxType::EcKeyPrivate => Err(OperationError::InvalidAttribute("Ec keys are generated and not able to be set.".to_string())),
                }
            }
            None => {
                // No attribute of this name exists - fail fast, there is no point to
                // proceed, as nothing can be satisfied.
                Err(OperationError::InvalidAttributeName(attr.to_string()))
            }
        }
    }

    fn clone_partialvalue(
        &mut self,
        attr: &str,
        value: &str,
    ) -> Result<PartialValue, OperationError> {
        let schema = self.get_schema();

        // Lookup the attr
        match schema.get_attributes().get(attr) {
            Some(schema_a) => {
                match schema_a.syntax {
                    SyntaxType::Utf8String | SyntaxType::TotpSecret => {
                        Ok(PartialValue::new_utf8(value.to_string()))
                    }
                    SyntaxType::Utf8StringInsensitive
                    | SyntaxType::JwsKeyEs256
                    | SyntaxType::JwsKeyRs256 => Ok(PartialValue::new_iutf8(value)),
                    SyntaxType::Utf8StringIname => Ok(PartialValue::new_iname(value)),
                    SyntaxType::Boolean => PartialValue::new_bools(value).ok_or_else(|| {
                        OperationError::InvalidAttribute("Invalid boolean syntax".to_string())
                    }),
                    SyntaxType::SyntaxId => PartialValue::new_syntaxs(value).ok_or_else(|| {
                        OperationError::InvalidAttribute("Invalid Syntax syntax".to_string())
                    }),
                    SyntaxType::IndexId => PartialValue::new_indexes(value).ok_or_else(|| {
                        OperationError::InvalidAttribute("Invalid Index syntax".to_string())
                    }),
                    SyntaxType::Uuid => {
                        let un = self.name_to_uuid(value).unwrap_or(UUID_DOES_NOT_EXIST);
                        Ok(PartialValue::Uuid(un))
                    }
                    // ⚠️   Any types here need to also be added to update_attributes in
                    // schema.rs for reference type / cache awareness during referential
                    // integrity processing. Exceptions are self-contained value types!
                    SyntaxType::ReferenceUuid
                    | SyntaxType::OauthScopeMap
                    | SyntaxType::Session
                    | SyntaxType::ApiToken
                    | SyntaxType::Oauth2Session => {
                        let un = self.name_to_uuid(value).unwrap_or(UUID_DOES_NOT_EXIST);
                        Ok(PartialValue::Refer(un))
                    }
                    SyntaxType::JsonFilter => {
                        PartialValue::new_json_filter_s(value).ok_or_else(|| {
                            OperationError::InvalidAttribute("Invalid Filter syntax".to_string())
                        })
                    }
                    SyntaxType::Credential => Ok(PartialValue::new_credential_tag(value)),
                    SyntaxType::SecretUtf8String => Ok(PartialValue::new_secret_str()),
                    SyntaxType::SshKey => Ok(PartialValue::new_sshkey_tag_s(value)),
                    SyntaxType::SecurityPrincipalName => {
                        PartialValue::new_spn_s(value).ok_or_else(|| {
                            OperationError::InvalidAttribute("Invalid spn syntax".to_string())
                        })
                    }
                    SyntaxType::Uint32 => PartialValue::new_uint32_str(value).ok_or_else(|| {
                        OperationError::InvalidAttribute("Invalid uint32 syntax".to_string())
                    }),
                    SyntaxType::Cid => PartialValue::new_cid_s(value).ok_or_else(|| {
                        OperationError::InvalidAttribute("Invalid cid syntax".to_string())
                    }),
                    SyntaxType::NsUniqueId => Ok(PartialValue::new_nsuniqueid_s(value)),
                    SyntaxType::DateTime => PartialValue::new_datetime_s(value).ok_or_else(|| {
                        OperationError::InvalidAttribute(
                            "Invalid DateTime (rfc3339) syntax".to_string(),
                        )
                    }),
                    SyntaxType::EmailAddress => Ok(PartialValue::new_email_address_s(value)),
                    SyntaxType::Url => PartialValue::new_url_s(value).ok_or_else(|| {
                        OperationError::InvalidAttribute(
                            "Invalid Url (whatwg/url) syntax".to_string(),
                        )
                    }),
                    SyntaxType::OauthScope => Ok(PartialValue::new_oauthscope(value)),
                    SyntaxType::PrivateBinary => Ok(PartialValue::PrivateBinary),
                    SyntaxType::IntentToken => PartialValue::new_intenttoken_s(value.to_string())
                        .ok_or_else(|| {
                            OperationError::InvalidAttribute(
                                "Invalid Intent Token ID (uuid) syntax".to_string(),
                            )
                        }),
                    SyntaxType::Passkey => PartialValue::new_passkey_s(value).ok_or_else(|| {
                        OperationError::InvalidAttribute("Invalid Passkey UUID syntax".to_string())
                    }),
                    SyntaxType::DeviceKey => {
                        PartialValue::new_devicekey_s(value).ok_or_else(|| {
                            OperationError::InvalidAttribute(
                                "Invalid DeviceKey UUID syntax".to_string(),
                            )
                        })
                    }
                    SyntaxType::UiHint => UiHint::from_str(value)
                        .map(PartialValue::UiHint)
                        .map_err(|()| {
                            OperationError::InvalidAttribute("Invalid uihint syntax".to_string())
                        }),
                    SyntaxType::AuditLogString => Ok(PartialValue::new_utf8s(value)),
                    SyntaxType::EcKeyPrivate => Ok(PartialValue::SecretValue),
                    SyntaxType::Image => Ok(PartialValue::new_utf8s(value)),
                }
            }
            None => {
                // No attribute of this name exists - fail fast, there is no point to
                // proceed, as nothing can be satisfied.
                Err(OperationError::InvalidAttributeName(attr.to_string()))
            }
        }
    }

    // In the opposite direction, we can resolve values for presentation
    fn resolve_valueset(&mut self, value: &ValueSet) -> Result<Vec<String>, OperationError> {
        if let Some(r_set) = value.as_refer_set() {
            let v: Result<Vec<_>, _> = r_set
                .iter()
                .copied()
                .map(|ur| {
                    let nv = self.uuid_to_spn(ur)?;
                    match nv {
                        Some(v) => Ok(v.to_proto_string_clone()),
                        None => Ok(uuid_to_proto_string(ur)),
                    }
                })
                .collect();
            v
        } else if let Some(r_map) = value.as_oauthscopemap() {
            let v: Result<Vec<_>, _> = r_map
                .iter()
                .map(|(u, m)| {
                    let nv = self.uuid_to_spn(*u)?;
                    let u = match nv {
                        Some(v) => v.to_proto_string_clone(),
                        None => uuid_to_proto_string(*u),
                    };
                    Ok(format!("{u}: {m:?}"))
                })
                .collect();
            v
        } else {
            let v: Vec<_> = value.to_proto_string_clone_iter().collect();
            Ok(v)
        }
    }

    fn resolve_valueset_ldap(
        &mut self,
        value: &ValueSet,
        basedn: &str,
    ) -> Result<Vec<Vec<u8>>, OperationError> {
        if let Some(r_set) = value.as_refer_set() {
            let v: Result<Vec<_>, _> = r_set
                .iter()
                .copied()
                .map(|ur| {
                    let rdn = self.uuid_to_rdn(ur)?;
                    Ok(format!("{rdn},{basedn}").into_bytes())
                })
                .collect();
            v
        /*
        // We previously special cased sshkeys here, but proto string now yields
        // these as the proper string keys that ldap expects.
        } else if let Some(k_set) = value.as_sshkey_map() {
            let v: Vec<_> = k_set.values().cloned().map(|s| s.into_bytes()).collect();
            Ok(v)
        */
        } else {
            let v: Vec<_> = value
                .to_proto_string_clone_iter()
                .map(|s| s.into_bytes())
                .collect();
            Ok(v)
        }
    }

    /// Pull the domain name from the database
    fn get_db_domain_name(&mut self) -> Result<String, OperationError> {
        self.internal_search_uuid(UUID_DOMAIN_INFO)
            .and_then(|e| {
                trace!(?e);
                e.get_ava_single_iname(Attribute::DomainName)
                    .map(str::to_string)
                    .ok_or(OperationError::InvalidEntryState)
            })
            .map_err(|e| {
                admin_error!(?e, "Error getting domain name");
                e
            })
    }

    fn get_domain_fernet_private_key(&mut self) -> Result<String, OperationError> {
        self.internal_search_uuid(UUID_DOMAIN_INFO)
            .and_then(|e| {
                e.get_ava_single_secret(Attribute::FernetPrivateKeyStr)
                    .map(str::to_string)
                    .ok_or(OperationError::InvalidEntryState)
            })
            .map_err(|e| {
                admin_error!(?e, "Error getting domain fernet key");
                e
            })
    }

    fn get_domain_es256_private_key(&mut self) -> Result<Vec<u8>, OperationError> {
        self.internal_search_uuid(UUID_DOMAIN_INFO)
            .and_then(|e| {
                e.get_ava_single_private_binary(Attribute::Es256PrivateKeyDer)
                    .map(|s| s.to_vec())
                    .ok_or(OperationError::InvalidEntryState)
            })
            .map_err(|e| {
                admin_error!(?e, "Error getting domain es256 key");
                e
            })
    }

    fn get_domain_ldap_allow_unix_pw_bind(&mut self) -> Result<bool, OperationError> {
        self.internal_search_uuid(UUID_DOMAIN_INFO).map(|entry| {
            entry
                .get_ava_single(Attribute::DomainLdapAllowUnixPwBind)
                .unwrap_or(Value::new_bool(true))
                .to_bool()
                .unwrap_or(true)
        })
    }

    fn get_domain_cookie_key(&mut self) -> Result<[u8; 64], OperationError> {
        self.internal_search_uuid(UUID_DOMAIN_INFO)
            .and_then(|e| {
                e.get_ava_single_private_binary(Attribute::PrivateCookieKey)
                    .and_then(|s| {
                        let mut x = [0; 64];
                        if s.len() == x.len() {
                            x.copy_from_slice(s);
                            Some(x)
                        } else {
                            None
                        }
                    })
                    .ok_or(OperationError::InvalidEntryState)
            })
            .map_err(|e| {
                admin_error!(?e, "Error getting domain cookie key");
                e
            })
    }

    /// Get the password badlist from the system config. You should not call this directly
    /// as this value is cached in the system_config() value.
    fn get_sc_password_badlist(&mut self) -> Result<HashSet<String>, OperationError> {
        self.internal_search_uuid(UUID_SYSTEM_CONFIG)
            .map(|e| match e.get_ava_iter_iutf8(Attribute::BadlistPassword) {
                Some(vs_str_iter) => vs_str_iter.map(str::to_string).collect::<HashSet<_>>(),
                None => HashSet::default(),
            })
            .map_err(|e| {
                error!(
                    ?e,
                    "Failed to retrieve password badlist from system configuration"
                );
                e
            })
    }

    /// Get the denied name set from the system config. You should not call this directly
    /// as this value is cached in the system_config() value.
    fn get_sc_denied_names(&mut self) -> Result<HashSet<String>, OperationError> {
        self.internal_search_uuid(UUID_SYSTEM_CONFIG)
            .map(|e| match e.get_ava_iter_iname(Attribute::DeniedName) {
                Some(vs_str_iter) => vs_str_iter.map(str::to_string).collect::<HashSet<_>>(),
                None => HashSet::default(),
            })
            .map_err(|e| {
                error!(
                    ?e,
                    "Failed to retrieve denied names from system configuration"
                );
                e
            })
    }

    fn get_authsession_expiry(&mut self) -> Result<u32, OperationError> {
        self.internal_search_uuid(UUID_SYSTEM_CONFIG)
            .and_then(|e| {
                if let Some(expiry_time) = e.get_ava_single_uint32(Attribute::AuthSessionExpiry) {
                    Ok(expiry_time)
                } else {
                    Err(OperationError::NoMatchingAttributes)
                }
            })
            .map_err(|e| {
                admin_error!(
                    ?e,
                    "Failed to retrieve authsession_expiry from system configuration"
                );
                e
            })
    }

    fn get_privilege_expiry(&mut self) -> Result<u32, OperationError> {
        self.internal_search_uuid(UUID_SYSTEM_CONFIG)
            .and_then(|e| {
                if let Some(expiry_time) = e.get_ava_single_uint32(Attribute::PrivilegeExpiry) {
                    Ok(expiry_time)
                } else {
                    Err(OperationError::NoMatchingAttributes)
                }
            })
            .map_err(|e| {
                admin_error!(
                    ?e,
                    "Failed to retrieve privilege_expiry from system configuration"
                );
                e
            })
    }

    fn get_oauth2rs_set(&mut self) -> Result<Vec<Arc<EntrySealedCommitted>>, OperationError> {
        self.internal_search(filter!(f_eq(
            Attribute::Class,
            EntryClass::OAuth2ResourceServer.into(),
        )))
    }

    #[instrument(level = "debug", skip_all)]
    fn consumer_get_state(&mut self) -> Result<ReplRuvRange, OperationError> {
        // Get the current state of "where we are up to"
        //
        // There are two approaches we can use here. We can either store a cookie
        // related to the supplier we are fetching from, or we can use our RUV state.
        //
        // Initially I'm using RUV state, because it lets us select exactly what has
        // changed, where the cookie approach is more coarse grained. The cookie also
        // requires some more knowledge about what supplier we are communicating too
        // where the RUV approach doesn't since the supplier calcs the diff.
        //
        // We need the RUV as a state of
        //
        // [ s_uuid, cid_min, cid_max ]
        // [ s_uuid, cid_min, cid_max ]
        // [ s_uuid, cid_min, cid_max ]
        // ...
        //
        // This way the remote can diff against it's knowledge and work out:
        //
        // [ s_uuid, from_cid, to_cid ]
        // [ s_uuid, from_cid, to_cid ]
        //
        // ...

        let domain_uuid = self.get_domain_uuid();

        // Which then the supplier will use to actually retrieve the set of entries.
        // and the needed attributes we need.
        let ruv_snapshot = self.get_be_txn().get_ruv();

        // What's the current set of ranges?
        ruv_snapshot
            .current_ruv_range()
            .map(|ranges| ReplRuvRange::V1 {
                domain_uuid,
                ranges,
            })
    }
}

// Actually conduct a search request
// This is the core of the server, as it processes the entire event
// applies all parts required in order and more.
impl<'a> QueryServerTransaction<'a> for QueryServerReadTransaction<'a> {
    type AccessControlsTransactionType = AccessControlsReadTransaction<'a>;
    type BackendTransactionType = BackendReadTransaction<'a>;
    type SchemaTransactionType = SchemaReadTransaction;

    fn get_be_txn(&mut self) -> &mut BackendReadTransaction<'a> {
        &mut self.be_txn
    }

    fn get_schema<'b>(&self) -> &'b SchemaReadTransaction {
        // Strip the lifetime here. Schema is a sub-component of the transaction and is
        // *never* changed excepting in a write TXN, so we want to allow the schema to
        // be borrowed while the rest of the read txn is under a mut.
        unsafe {
            let s = (&self.schema) as *const _;
            &*s
        }
    }

    fn get_accesscontrols(&self) -> &AccessControlsReadTransaction<'a> {
        &self.accesscontrols
    }

    fn get_resolve_filter_cache(
        &mut self,
    ) -> &mut ARCacheReadTxn<'a, (IdentityId, Filter<FilterValid>), Filter<FilterValidResolved>, ()>
    {
        &mut self.resolve_filter_cache
    }

    fn get_resolve_filter_cache_and_be_txn(
        &mut self,
    ) -> (
        &mut BackendReadTransaction<'a>,
        &mut ARCacheReadTxn<'a, (IdentityId, Filter<FilterValid>), Filter<FilterValidResolved>, ()>,
    ) {
        (&mut self.be_txn, &mut self.resolve_filter_cache)
    }

    fn pw_badlist(&self) -> &HashSet<String> {
        &self.system_config.pw_badlist
    }

    fn denied_names(&self) -> &HashSet<String> {
        &self.system_config.denied_names
    }

    fn get_domain_uuid(&self) -> Uuid {
        self.d_info.d_uuid
    }

    fn get_domain_name(&self) -> &str {
        &self.d_info.d_name
    }

    fn get_domain_display_name(&self) -> &str {
        &self.d_info.d_display
    }
}

impl<'a> QueryServerReadTransaction<'a> {
    // Verify the data content of the server is as expected. This will probably
    // call various functions for validation, including possibly plugin
    // verifications.
    pub(crate) fn verify(&mut self) -> Vec<Result<(), ConsistencyError>> {
        // If we fail after backend, we need to return NOW because we can't
        // assert any other faith in the DB states.
        //  * backend
        let be_errs = self.get_be_txn().verify();

        if !be_errs.is_empty() {
            return be_errs;
        }

        //  * in memory schema consistency.
        let sc_errs = self.get_schema().validate();

        if !sc_errs.is_empty() {
            return sc_errs;
        }

        //  * Indexing (req be + sch )
        let idx_errs = self.get_be_txn().verify_indexes();

        if !idx_errs.is_empty() {
            return idx_errs;
        }

        // If anything error to this point we can't trust the verifications below. From
        // here we can just amass results.
        let mut results = Vec::new();

        // Verify all our entries. Weird flex I know, but it's needed for verifying
        // the entry changelogs are consistent to their entries.
        let schema = self.get_schema();

        let filt_all = filter!(f_pres(Attribute::Class));
        let all_entries = match self.internal_search(filt_all) {
            Ok(a) => a,
            Err(_e) => return vec![Err(ConsistencyError::QueryServerSearchFailure)],
        };

        for e in all_entries {
            e.verify(schema, &mut results)
        }

        // Verify the RUV to the entry changelogs now.
        self.get_be_txn().verify_ruv(&mut results);

        // Ok entries passed, lets move on to the content.
        // Most of our checks are in the plugins, so we let them
        // do their job.

        // Now, call the plugins verification system.
        Plugins::run_verify(self, &mut results);
        // Finished

        results
    }
}

impl<'a> QueryServerTransaction<'a> for QueryServerWriteTransaction<'a> {
    type AccessControlsTransactionType = AccessControlsWriteTransaction<'a>;
    type BackendTransactionType = BackendWriteTransaction<'a>;
    type SchemaTransactionType = SchemaWriteTransaction<'a>;

    fn get_be_txn(&mut self) -> &mut BackendWriteTransaction<'a> {
        &mut self.be_txn
    }

    fn get_schema<'b>(&self) -> &'b SchemaWriteTransaction<'a> {
        // Strip the lifetime here. Schema is a sub-component of the transaction and is
        // *never* changed excepting in a write TXN, so we want to allow the schema to
        // be borrowed while the rest of the read txn is under a mut.
        unsafe {
            let s = (&self.schema) as *const _;
            &*s
        }
    }

    fn get_accesscontrols(&self) -> &AccessControlsWriteTransaction<'a> {
        &self.accesscontrols
    }

    fn get_resolve_filter_cache(
        &mut self,
    ) -> &mut ARCacheReadTxn<'a, (IdentityId, Filter<FilterValid>), Filter<FilterValidResolved>, ()>
    {
        &mut self.resolve_filter_cache
    }

    fn get_resolve_filter_cache_and_be_txn(
        &mut self,
    ) -> (
        &mut BackendWriteTransaction<'a>,
        &mut ARCacheReadTxn<'a, (IdentityId, Filter<FilterValid>), Filter<FilterValidResolved>, ()>,
    ) {
        (&mut self.be_txn, &mut self.resolve_filter_cache)
    }

    fn pw_badlist(&self) -> &HashSet<String> {
        &self.system_config.pw_badlist
    }

    fn denied_names(&self) -> &HashSet<String> {
        &self.system_config.denied_names
    }

    fn get_domain_uuid(&self) -> Uuid {
        self.d_info.d_uuid
    }

    /// Gets the in-memory domain_name element
    fn get_domain_name(&self) -> &str {
        &self.d_info.d_name
    }

    fn get_domain_display_name(&self) -> &str {
        &self.d_info.d_display
    }
}

impl QueryServer {
    pub fn new(be: Backend, schema: Schema, domain_name: String) -> Result<Self, OperationError> {
        let (s_uuid, d_uuid) = {
            let mut wr = be.write()?;
            let s_uuid = wr.get_db_s_uuid()?;
            let d_uuid = wr.get_db_d_uuid()?;
            #[allow(clippy::expect_used)]
            wr.commit()
                .expect("Critical - unable to commit db_s_uuid or db_d_uuid");
            (s_uuid, d_uuid)
        };

        let pool_size = be.get_pool_size();

        debug!("Server UUID -> {:?}", s_uuid);
        debug!("Domain UUID -> {:?}", d_uuid);
        debug!("Domain Name -> {:?}", domain_name);

        let d_info = Arc::new(CowCell::new(DomainInfo {
            d_uuid,
            // Start with our minimum supported level.
            // This will be reloaded from the DB shortly :)
            d_vers: DOMAIN_MIN_LEVEL,
            d_name: domain_name.clone(),
            // we set the domain_display_name to the configuration file's domain_name
            // here because the database is not started, so we cannot pull it from there.
            d_display: domain_name,
            d_ldap_allow_unix_pw_bind: false,
        }));

        // These default to empty, but they'll be populated shortly.
        let system_config = Arc::new(CowCell::new(SystemConfig::default()));

        let dyngroup_cache = Arc::new(CowCell::new(DynGroupCache::default()));

        let phase = Arc::new(CowCell::new(ServerPhase::Bootstrap));

        #[allow(clippy::expect_used)]
        let resolve_filter_cache = Arc::new(
            ARCacheBuilder::new()
                .set_size(RESOLVE_FILTER_CACHE_MAX, RESOLVE_FILTER_CACHE_LOCAL)
                .set_reader_quiesce(true)
                .build()
                .expect("Failed to build resolve_filter_cache"),
        );

        Ok(QueryServer {
            phase,
            s_uuid,
            d_info,
            system_config,
            be,
            schema: Arc::new(schema),
            accesscontrols: Arc::new(AccessControls::default()),
            db_tickets: Arc::new(Semaphore::new(pool_size as usize)),
            write_ticket: Arc::new(Semaphore::new(1)),
            resolve_filter_cache,
            dyngroup_cache,
        })
    }

    pub fn try_quiesce(&self) {
        self.be.try_quiesce();
        self.accesscontrols.try_quiesce();
        self.resolve_filter_cache.try_quiesce();
    }

    pub async fn read(&self) -> QueryServerReadTransaction<'_> {
        // We need to ensure a db conn will be available
        let db_ticket = if cfg!(test) {
            #[allow(clippy::expect_used)]
            self.db_tickets
                .try_acquire()
                .expect("unable to acquire db_ticket for qsr")
        } else {
            #[allow(clippy::expect_used)]
            self.db_tickets
                .acquire()
                .await
                .expect("unable to acquire db_ticket for qsr")
        };

        QueryServerReadTransaction {
            be_txn: self.be.read().unwrap(),
            schema: self.schema.read(),
            d_info: self.d_info.read(),
            system_config: self.system_config.read(),
            accesscontrols: self.accesscontrols.read(),
            _db_ticket: db_ticket,
            resolve_filter_cache: self.resolve_filter_cache.read(),
        }
    }

    pub async fn write(&self, curtime: Duration) -> QueryServerWriteTransaction<'_> {
        // Guarantee we are the only writer on the thread pool
        #[allow(clippy::expect_used)]
        let write_ticket = if cfg!(test) {
            self.write_ticket
                .try_acquire()
                .expect("unable to acquire writer_ticket for qsw")
        } else {
            self.write_ticket
                .acquire()
                .await
                .expect("unable to acquire writer_ticket for qsw")
        };

        // We need to ensure a db conn will be available
        let db_ticket = if cfg!(test) {
            #[allow(clippy::expect_used)]
            self.db_tickets
                .try_acquire()
                .expect("unable to acquire db_ticket for qsw")
        } else {
            #[allow(clippy::expect_used)]
            self.db_tickets
                .acquire()
                .await
                .expect("unable to acquire db_ticket for qsw")
        };

        let schema_write = self.schema.write();
        let mut be_txn = self.be.write().unwrap();
        let d_info = self.d_info.write();
        let system_config = self.system_config.write();
        let phase = self.phase.write();

        #[allow(clippy::expect_used)]
        let ts_max = be_txn
            .get_db_ts_max(curtime)
            .expect("Unable to get db_ts_max");
        let cid = Cid::new_lamport(self.s_uuid, curtime, &ts_max);
        #[allow(clippy::expect_used)]
        let trim_cid = cid
            .sub_secs(CHANGELOG_MAX_AGE)
            .expect("unable to generate trim cid");

        QueryServerWriteTransaction {
            // I think this is *not* needed, because commit is mut self which should
            // take ownership of the value, and cause the commit to "only be run
            // once".
            //
            // The committed flag is however used for abort-specific code in drop
            // which today I don't think we have ... yet.
            committed: false,
            phase,
            d_info,
            system_config,
            curtime,
            cid,
            trim_cid,
            be_txn,
            schema: schema_write,
            accesscontrols: self.accesscontrols.write(),
            changed_schema: false,
            changed_acp: false,
            changed_oauth2: false,
            changed_domain: false,
            changed_system_config: false,
            changed_sync_agreement: false,
            changed_uuid: HashSet::new(),
            _db_ticket: db_ticket,
            _write_ticket: write_ticket,
            resolve_filter_cache: self.resolve_filter_cache.read(),
            dyngroup_cache: self.dyngroup_cache.write(),
        }
    }

    #[cfg(any(test, debug_assertions))]
    pub async fn clear_cache(&self) -> Result<(), OperationError> {
        let ct = duration_from_epoch_now();
        let mut w_txn = self.write(ct).await;
        w_txn.clear_cache()?;
        w_txn.commit()
    }

    pub async fn verify(&self) -> Vec<Result<(), ConsistencyError>> {
        let mut r_txn = self.read().await;
        r_txn.verify()
    }
}

impl<'a> QueryServerWriteTransaction<'a> {
    pub(crate) fn get_server_uuid(&self) -> Uuid {
        // Cid has our server id within
        self.cid.s_uuid
    }

    pub(crate) fn get_curtime(&self) -> Duration {
        self.curtime
    }

    pub(crate) fn get_cid(&self) -> &Cid {
        &self.cid
    }

    pub(crate) fn get_dyngroup_cache(&mut self) -> &mut DynGroupCache {
        &mut self.dyngroup_cache
    }

    #[instrument(level = "debug", skip_all)]
    pub(crate) fn reload_schema(&mut self) -> Result<(), OperationError> {
        // supply entries to the writable schema to reload from.
        // find all attributes.
        let filt = filter!(f_eq(Attribute::Class, EntryClass::AttributeType.into()));
        let res = self.internal_search(filt).map_err(|e| {
            admin_error!("reload schema internal search failed {:?}", e);
            e
        })?;
        // load them.
        let attributetypes: Result<Vec<_>, _> =
            res.iter().map(|e| SchemaAttribute::try_from(e)).collect();
        let attributetypes = attributetypes.map_err(|e| {
            admin_error!("reload schema attributetypes {:?}", e);
            e
        })?;

        self.schema.update_attributes(attributetypes).map_err(|e| {
            admin_error!("reload schema update attributetypes {:?}", e);
            e
        })?;

        // find all classes
        let filt = filter!(f_eq(Attribute::Class, EntryClass::ClassType.into()));
        let res = self.internal_search(filt).map_err(|e| {
            admin_error!("reload schema internal search failed {:?}", e);
            e
        })?;
        // load them.
        let classtypes: Result<Vec<_>, _> = res.iter().map(|e| SchemaClass::try_from(e)).collect();
        let classtypes = classtypes.map_err(|e| {
            admin_error!("reload schema classtypes {:?}", e);
            e
        })?;

        self.schema.update_classes(classtypes).map_err(|e| {
            admin_error!("reload schema update classtypes {:?}", e);
            e
        })?;

        // validate.
        let valid_r = self.schema.validate();

        // Translate the result.
        if valid_r.is_empty() {
            // Now use this to reload the backend idxmeta
            trace!("Reloading idxmeta ...");
            self.be_txn
                .update_idxmeta(self.schema.reload_idxmeta())
                .map_err(|e| {
                    admin_error!("reload schema update idxmeta {:?}", e);
                    e
                })
        } else {
            // Log the failures?
            admin_error!("Schema reload failed -> {:?}", valid_r);
            Err(OperationError::ConsistencyError(valid_r))
        }?;

        // TODO: Clear the filter resolve cache.
        // currently we can't do this because of the limits of types with arccache txns. The only
        // thing this impacts is if something in indexed though, and the backend does handle
        // incorrectly indexed items correctly.

        // Trigger reloads on services that require post-schema reloads.
        // Mainly this is plugins.
        if *self.phase >= ServerPhase::SchemaReady {
            DynGroup::reload(self)?;
        }

        Ok(())
    }

    #[instrument(level = "debug", skip_all)]
    fn reload_accesscontrols(&mut self) -> Result<(), OperationError> {
        // supply entries to the writable access controls to reload from.
        // This has to be done in FOUR passes - one for each type!
        //
        // Note, we have to do the search, parse, then submit here, because of the
        // requirement to have the write query server reference in the parse stage - this
        // would cause a rust double-borrow if we had AccessControls to try to handle
        // the entry lists themself.
        trace!("ACP reload started ...");

        // Update the set of sync agreements

        let filt = filter!(f_eq(Attribute::Class, EntryClass::SyncAccount.into()));

        let res = self.internal_search(filt).map_err(|e| {
            admin_error!(
                err = ?e,
                "reload accesscontrols internal search failed",
            );
            e
        })?;

        let sync_agreement_map: HashMap<Uuid, BTreeSet<String>> = res
            .iter()
            .filter_map(|e| {
                e.get_ava_as_iutf8(Attribute::SyncYieldAuthority)
                    .cloned()
                    .map(|set| (e.get_uuid(), set))
            })
            .collect();

        self.accesscontrols
            .update_sync_agreements(sync_agreement_map);

        // Update search
        let filt = filter!(f_and!([
            f_eq(Attribute::Class, EntryClass::AccessControlProfile.into()),
            f_eq(Attribute::Class, EntryClass::AccessControlSearch.into()),
            f_andnot(f_eq(Attribute::AcpEnable, PV_FALSE.clone())),
        ]));

        let res = self.internal_search(filt).map_err(|e| {
            admin_error!(
                err = ?e,
                "reload accesscontrols internal search failed",
            );
            e
        })?;
        let search_acps: Result<Vec<_>, _> = res
            .iter()
            .map(|e| AccessControlSearch::try_from(self, e))
            .collect();

        let search_acps = search_acps.map_err(|e| {
            admin_error!(err = ?e, "Unable to parse search accesscontrols");
            e
        })?;

        self.accesscontrols
            .update_search(search_acps)
            .map_err(|e| {
                admin_error!(err = ?e, "Failed to update search accesscontrols");
                e
            })?;
        // Update create
        let filt = filter!(f_and!([
            f_eq(Attribute::Class, EntryClass::AccessControlProfile.into()),
            f_eq(Attribute::Class, EntryClass::AccessControlCreate.into()),
            f_andnot(f_eq(Attribute::AcpEnable, PV_FALSE.clone())),
        ]));

        let res = self.internal_search(filt).map_err(|e| {
            admin_error!(
                err = ?e,
                "reload accesscontrols internal search failed"
            );
            e
        })?;
        let create_acps: Result<Vec<_>, _> = res
            .iter()
            .map(|e| AccessControlCreate::try_from(self, e))
            .collect();

        let create_acps = create_acps.map_err(|e| {
            admin_error!(err = ?e, "Unable to parse create accesscontrols");
            e
        })?;

        self.accesscontrols
            .update_create(create_acps)
            .map_err(|e| {
                admin_error!(err = ?e, "Failed to update create accesscontrols");
                e
            })?;
        // Update modify
        let filt = filter!(f_and!([
            f_eq(Attribute::Class, EntryClass::AccessControlProfile.into()),
            f_eq(Attribute::Class, EntryClass::AccessControlModify.into()),
            f_andnot(f_eq(Attribute::AcpEnable, PV_FALSE.clone())),
        ]));

        let res = self.internal_search(filt).map_err(|e| {
            admin_error!("reload accesscontrols internal search failed {:?}", e);
            e
        })?;
        let modify_acps: Result<Vec<_>, _> = res
            .iter()
            .map(|e| AccessControlModify::try_from(self, e))
            .collect();

        let modify_acps = modify_acps.map_err(|e| {
            admin_error!("Unable to parse modify accesscontrols {:?}", e);
            e
        })?;

        self.accesscontrols
            .update_modify(modify_acps)
            .map_err(|e| {
                admin_error!("Failed to update modify accesscontrols {:?}", e);
                e
            })?;
        // Update delete
        let filt = filter!(f_and!([
            f_eq(Attribute::Class, EntryClass::AccessControlProfile.into()),
            f_eq(Attribute::Class, EntryClass::AccessControlDelete.into()),
            f_andnot(f_eq(Attribute::AcpEnable, PV_FALSE.clone())),
        ]));

        let res = self.internal_search(filt).map_err(|e| {
            admin_error!("reload accesscontrols internal search failed {:?}", e);
            e
        })?;
        let delete_acps: Result<Vec<_>, _> = res
            .iter()
            .map(|e| AccessControlDelete::try_from(self, e))
            .collect();

        let delete_acps = delete_acps.map_err(|e| {
            admin_error!("Unable to parse delete accesscontrols {:?}", e);
            e
        })?;

        self.accesscontrols.update_delete(delete_acps).map_err(|e| {
            admin_error!("Failed to update delete accesscontrols {:?}", e);
            e
        })
    }

    fn get_db_domain_display_name(&mut self) -> Result<String, OperationError> {
        self.internal_search_uuid(UUID_DOMAIN_INFO)
            .and_then(|e| {
                trace!(?e);
                e.get_ava_single_utf8(Attribute::DomainDisplayName)
                    .map(str::to_string)
                    .ok_or(OperationError::InvalidEntryState)
            })
            .map_err(|e| {
                admin_error!(?e, "Error getting domain display name");
                e
            })
    }

    #[instrument(level = "debug", skip_all)]
    pub(crate) fn reload_system_config(&mut self) -> Result<(), OperationError> {
        let denied_names = self.get_sc_denied_names()?;
        let pw_badlist = self.get_sc_password_badlist()?;

        let mut_system_config = self.system_config.get_mut();
        mut_system_config.denied_names = denied_names;
        mut_system_config.pw_badlist = pw_badlist;
        Ok(())
    }

    /// Pulls the domain name from the database and updates the DomainInfo data in memory
    #[instrument(level = "debug", skip_all)]
    pub(crate) fn reload_domain_info(&mut self) -> Result<(), OperationError> {
        let domain_name = self.get_db_domain_name()?;
        let display_name = self.get_db_domain_display_name()?;
<<<<<<< HEAD
        let domain_ldap_allow_unix_pw_bind = match self.get_domain_ldap_allow_unix_pw_bind() {
            Ok(v) => v,
            _ => {
                admin_warn!("Defaulting ldap_allow_unix_pw_bind to true");
                true
            }
        };
        info!("here : {}", domain_ldap_allow_unix_pw_bind);
        let domain_uuid = self.be_txn.get_db_d_uuid();
=======
        let domain_uuid = self.be_txn.get_db_d_uuid()?;
>>>>>>> 684d72d0
        let mut_d_info = self.d_info.get_mut();
        mut_d_info.d_ldap_allow_unix_pw_bind = domain_ldap_allow_unix_pw_bind;
        if mut_d_info.d_uuid != domain_uuid {
            admin_warn!(
                "Using domain uuid from the database {} - was {} in memory",
                domain_name,
                mut_d_info.d_name,
            );
            mut_d_info.d_uuid = domain_uuid;
        }
        if mut_d_info.d_name != domain_name {
            admin_warn!(
                "Using domain name from the database {} - was {} in memory",
                domain_name,
                mut_d_info.d_name,
            );
            admin_warn!(
                    "If you think this is an error, see https://kanidm.github.io/kanidm/stable/administrivia.html#rename-the-domain"
                );
            mut_d_info.d_name = domain_name;
        }
        mut_d_info.d_display = display_name;
        Ok(())
    }

    /// Initiate a domain display name change process. This isn't particularly scary
    /// because it's just a wibbly human-facing thing, not used for secure
    /// activities (yet)
    pub fn set_domain_display_name(&mut self, new_domain_name: &str) -> Result<(), OperationError> {
        let modl = ModifyList::new_purge_and_set(
            Attribute::DomainDisplayName,
            Value::new_utf8(new_domain_name.to_string()),
        );
        let udi = PVUUID_DOMAIN_INFO.clone();
        let filt = filter_all!(f_eq(Attribute::Uuid, udi));
        self.internal_modify(&filt, &modl)
    }

    /// Initiate a domain rename process. This is generally an internal function but it's
    /// exposed to the cli for admins to be able to initiate the process.
    ///
    /// # Safety
    /// This is UNSAFE because while it may change the domain name, it doesn't update
    /// the running configured version of the domain name that is resident to the
    /// query server.
    ///
    /// Currently it's only used to test what happens if we rename the domain and how
    /// that impacts spns, but in the future we may need to reconsider how this is
    /// approached, especially if we have a domain re-name replicated to us. It could
    /// be that we end up needing to have this as a cow cell or similar?
    pub fn danger_domain_rename(&mut self, new_domain_name: &str) -> Result<(), OperationError> {
        let modl =
            ModifyList::new_purge_and_set(Attribute::DomainName, Value::new_iname(new_domain_name));
        let udi = PVUUID_DOMAIN_INFO.clone();
        let filt = filter_all!(f_eq(Attribute::Uuid, udi));
        self.internal_modify(&filt, &modl)
    }

    pub fn reindex(&mut self) -> Result<(), OperationError> {
        // initiate a be reindex here. This could have been from first run checking
        // the versions, or it could just be from the cli where an admin needs to do an
        // indexing.
        self.be_txn.reindex()
    }

    fn force_all_reload(&mut self) {
        self.changed_schema = true;
        self.changed_acp = true;
        self.changed_oauth2 = true;
        self.changed_domain = true;
        self.changed_sync_agreement = true;
        self.changed_system_config = true;
    }

    fn force_schema_reload(&mut self) {
        self.changed_schema = true;
    }

    #[instrument(level = "debug", skip_all)]
    pub(crate) fn upgrade_reindex(&mut self, v: i64) -> Result<(), OperationError> {
        self.be_txn.upgrade_reindex(v)
    }

    pub(crate) fn get_changed_ouath2(&self) -> bool {
        self.changed_oauth2
    }

    pub(crate) fn get_changed_domain(&self) -> bool {
        self.changed_domain
    }

    pub(crate) fn get_changed_system_config(&self) -> bool {
        self.changed_system_config
    }

    fn set_phase(&mut self, phase: ServerPhase) {
        *self.phase = phase
    }

    pub(crate) fn reload(&mut self) -> Result<(), OperationError> {
        // This could be faster if we cache the set of classes changed
        // in an operation so we can check if we need to do the reload or not
        //
        // Reload the schema from qs.
        if self.changed_schema {
            self.reload_schema()?;
        }
        // Determine if we need to update access control profiles
        // based on any modifications that have occurred.
        // IF SCHEMA CHANGED WE MUST ALSO RELOAD!!! IE if schema had an attr removed
        // that we rely on we MUST fail this here!!
        //
        // Also note that changing sync agreements triggers an acp reload since
        // access controls need to be aware of these agreements.
        if self.changed_schema || self.changed_acp || self.changed_sync_agreement {
            self.reload_accesscontrols()?;
        } else {
            // On a reload the cache is dropped, otherwise we tell accesscontrols
            // to drop anything related that was changed.
            // self.accesscontrols
            //    .invalidate_related_cache(self.changed_uuid.into_inner().as_slice())
        }

        if self.changed_system_config {
            self.reload_system_config()?;
        }

        if self.changed_domain {
            info!("herer : reloading domain info");
            self.reload_domain_info()?;
        }

        Ok(())
    }

    #[cfg(any(test, debug_assertions))]
    #[instrument(level = "debug", skip_all)]
    pub fn clear_cache(&mut self) -> Result<(), OperationError> {
        self.be_txn.clear_cache()
    }

    #[instrument(level = "info", skip_all)]
    pub fn commit(mut self) -> Result<(), OperationError> {
        self.reload()?;
        // Now destructure the transaction ready to reset it.
        let QueryServerWriteTransaction {
            committed,
            phase,
            d_info,
            system_config,
            mut be_txn,
            schema,
            accesscontrols,
            cid,
            dyngroup_cache,
            // Ignore values that don't need a commit.
            curtime: _,
            trim_cid: _,
            changed_schema: _,
            changed_acp: _,
            changed_oauth2: _,
            changed_domain: _,
            changed_system_config: _,
            changed_sync_agreement: _,
            changed_uuid: _,
            _db_ticket: _,
            _write_ticket: _,
            resolve_filter_cache: _,
        } = self;
        debug_assert!(!committed);

        // Write the cid to the db. If this fails, we can't assume replication
        // will be stable, so return if it fails.
        be_txn.set_db_ts_max(cid.ts)?;

        // Point of no return - everything has been validated and reloaded.
        //
        // = Lets commit =

        schema
            .commit()
            .map(|_| d_info.commit())
            .map(|_| system_config.commit())
            .map(|_| phase.commit())
            .map(|_| dyngroup_cache.commit())
            .and_then(|_| accesscontrols.commit())
            .and_then(|_| be_txn.commit())
    }
    pub(crate) fn get_txn_cid(&self) -> &Cid {
        &self.cid
    }
}

#[cfg(test)]
mod tests {
    use crate::prelude::*;

    #[qs_test]
    async fn test_name_to_uuid(server: &QueryServer) {
        let mut server_txn = server.write(duration_from_epoch_now()).await;

        let t_uuid = Uuid::new_v4();
        assert!(server_txn
            .internal_create(vec![entry_init!(
                (Attribute::Class, EntryClass::Object.to_value()),
                (Attribute::Class, EntryClass::Person.to_value()),
                (Attribute::Name, Value::new_iname("testperson1")),
                (Attribute::Uuid, Value::Uuid(t_uuid)),
                (Attribute::Description, Value::new_utf8s("testperson1")),
                (Attribute::DisplayName, Value::new_utf8s("testperson1"))
            ),])
            .is_ok());

        // Name doesn't exist
        let r1 = server_txn.name_to_uuid("testpers");
        assert!(r1.is_err());
        // Name doesn't exist (not syntax normalised)
        let r2 = server_txn.name_to_uuid("tEsTpErS");
        assert!(r2.is_err());
        // Name does exist
        let r3 = server_txn.name_to_uuid("testperson1");
        assert!(r3 == Ok(t_uuid));
        // Name is not syntax normalised (but exists)
        let r4 = server_txn.name_to_uuid("tEsTpErSoN1");
        assert!(r4 == Ok(t_uuid));
        // Name is an rdn
        let r5 = server_txn.name_to_uuid("name=testperson1");
        assert!(r5 == Ok(t_uuid));
        // Name is a dn
        let r6 = server_txn.name_to_uuid("name=testperson1,o=example");
        assert!(r6 == Ok(t_uuid));
    }

    #[qs_test]
    async fn test_external_id_to_uuid(server: &QueryServer) {
        let mut server_txn = server.write(duration_from_epoch_now()).await;

        let t_uuid = Uuid::new_v4();
        assert!(server_txn
            .internal_create(vec![entry_init!(
                (Attribute::Class, EntryClass::Object.to_value()),
                (Attribute::Class, EntryClass::ExtensibleObject.to_value()),
                (Attribute::Uuid, Value::Uuid(t_uuid)),
                (
                    Attribute::SyncExternalId,
                    Value::new_iutf8("uid=testperson")
                )
            ),])
            .is_ok());

        // Name doesn't exist
        let r1 = server_txn.sync_external_id_to_uuid("tobias");
        assert!(r1 == Ok(None));
        // Name doesn't exist (not syntax normalised)
        let r2 = server_txn.sync_external_id_to_uuid("tObIAs");
        assert!(r2 == Ok(None));
        // Name does exist
        let r3 = server_txn.sync_external_id_to_uuid("uid=testperson");
        assert!(r3 == Ok(Some(t_uuid)));
        // Name is not syntax normalised (but exists)
        let r4 = server_txn.sync_external_id_to_uuid("uId=TeStPeRsOn");
        assert!(r4 == Ok(Some(t_uuid)));
    }

    #[qs_test]
    async fn test_uuid_to_spn(server: &QueryServer) {
        let mut server_txn = server.write(duration_from_epoch_now()).await;

        let e1 = entry_init!(
            (Attribute::Class, EntryClass::Object.to_value()),
            (Attribute::Class, EntryClass::Person.to_value()),
            (Attribute::Class, EntryClass::Account.to_value()),
            (Attribute::Name, Value::new_iname("testperson1")),
            (
                Attribute::Uuid,
                Value::Uuid(uuid!("cc8e95b4-c24f-4d68-ba54-8bed76f63930"))
            ),
            (Attribute::Description, Value::new_utf8s("testperson1")),
            (Attribute::DisplayName, Value::new_utf8s("testperson1"))
        );
        let ce = CreateEvent::new_internal(vec![e1]);
        let cr = server_txn.create(&ce);
        assert!(cr.is_ok());

        // Name doesn't exist
        let r1 = server_txn.uuid_to_spn(uuid!("bae3f507-e6c3-44ba-ad01-f8ff1083534a"));
        // There is nothing.
        assert!(r1 == Ok(None));
        // Name does exist
        let r3 = server_txn.uuid_to_spn(uuid!("cc8e95b4-c24f-4d68-ba54-8bed76f63930"));
        println!("{r3:?}");
        assert!(r3.unwrap().unwrap() == Value::new_spn_str("testperson1", "example.com"));
        // Name is not syntax normalised (but exists)
        let r4 = server_txn.uuid_to_spn(uuid!("CC8E95B4-C24F-4D68-BA54-8BED76F63930"));
        assert!(r4.unwrap().unwrap() == Value::new_spn_str("testperson1", "example.com"));
    }

    #[qs_test]
    async fn test_uuid_to_rdn(server: &QueryServer) {
        let mut server_txn = server.write(duration_from_epoch_now()).await;

        let e1 = entry_init!(
            (Attribute::Class, EntryClass::Object.to_value()),
            (Attribute::Class, EntryClass::Person.to_value()),
            (Attribute::Class, EntryClass::Account.to_value()),
            (Attribute::Name, Value::new_iname("testperson1")),
            (
                Attribute::Uuid,
                Value::Uuid(uuid!("cc8e95b4-c24f-4d68-ba54-8bed76f63930"))
            ),
            (Attribute::Description, Value::new_utf8s("testperson")),
            (Attribute::DisplayName, Value::new_utf8s("testperson1"))
        );
        let ce = CreateEvent::new_internal(vec![e1]);
        let cr = server_txn.create(&ce);
        assert!(cr.is_ok());

        // Name doesn't exist
        let r1 = server_txn.uuid_to_rdn(uuid!("bae3f507-e6c3-44ba-ad01-f8ff1083534a"));
        // There is nothing.
        assert!(r1.unwrap() == "uuid=bae3f507-e6c3-44ba-ad01-f8ff1083534a");
        // Name does exist
        let r3 = server_txn.uuid_to_rdn(uuid!("cc8e95b4-c24f-4d68-ba54-8bed76f63930"));
        println!("{r3:?}");
        assert!(r3.unwrap() == "spn=testperson1@example.com");
        // Uuid is not syntax normalised (but exists)
        let r4 = server_txn.uuid_to_rdn(uuid!("CC8E95B4-C24F-4D68-BA54-8BED76F63930"));
        assert!(r4.unwrap() == "spn=testperson1@example.com");
    }

    #[qs_test]
    async fn test_clone_value(server: &QueryServer) {
        let mut server_txn = server.write(duration_from_epoch_now()).await;
        let e1 = entry_init!(
            (Attribute::Class, EntryClass::Object.to_value()),
            (Attribute::Class, EntryClass::Person.to_value()),
            (Attribute::Name, Value::new_iname("testperson1")),
            (
                Attribute::Uuid,
                Value::Uuid(uuid!("cc8e95b4-c24f-4d68-ba54-8bed76f63930"))
            ),
            (Attribute::Description, Value::new_utf8s("testperson1")),
            (Attribute::DisplayName, Value::new_utf8s("testperson1"))
        );
        let ce = CreateEvent::new_internal(vec![e1]);
        let cr = server_txn.create(&ce);
        assert!(cr.is_ok());

        // test attr not exist
        let r1 = server_txn.clone_value("tausau", "naoeutnhaou");

        assert!(r1.is_err());

        // test attr not-normalised (error)
        // test attr not-reference
        let r2 = server_txn.clone_value("NaMe", "NaMe");

        assert!(r2.is_err());

        // test attr reference
        let r3 = server_txn.clone_value("member", "testperson1");

        assert!(r3 == Ok(Value::Refer(uuid!("cc8e95b4-c24f-4d68-ba54-8bed76f63930"))));

        // test attr reference already resolved.
        let r4 = server_txn.clone_value("member", "cc8e95b4-c24f-4d68-ba54-8bed76f63930");

        debug!("{:?}", r4);
        assert!(r4 == Ok(Value::Refer(uuid!("cc8e95b4-c24f-4d68-ba54-8bed76f63930"))));
    }

    #[qs_test]
    async fn test_dynamic_schema_class(server: &QueryServer) {
        let e1 = entry_init!(
            (Attribute::Class, EntryClass::Object.to_value()),
            (Attribute::Class, EntryClass::TestClass.to_value()),
            (Attribute::Name, Value::new_iname("testobj1")),
            (
                Attribute::Uuid,
                Value::Uuid(uuid!("cc8e95b4-c24f-4d68-ba54-8bed76f63930"))
            )
        );

        // Class definition
        let e_cd = entry_init!(
            (Attribute::Class, EntryClass::Object.to_value()),
            (Attribute::Class, EntryClass::ClassType.to_value()),
            (Attribute::ClassName, EntryClass::TestClass.to_value()),
            (
                Attribute::Uuid,
                Value::Uuid(uuid!("cfcae205-31c3-484b-8ced-667d1709c5e3"))
            ),
            (Attribute::Description, Value::new_utf8s("Test Class")),
            (Attribute::May, Attribute::Name.to_value())
        );
        let mut server_txn = server.write(duration_from_epoch_now()).await;
        // Add a new class.
        let ce_class = CreateEvent::new_internal(vec![e_cd.clone()]);
        assert!(server_txn.create(&ce_class).is_ok());
        // Trying to add it now should fail.
        let ce_fail = CreateEvent::new_internal(vec![e1.clone()]);
        assert!(server_txn.create(&ce_fail).is_err());

        // Commit
        server_txn.commit().expect("should not fail");

        // Start a new write
        let mut server_txn = server.write(duration_from_epoch_now()).await;
        // Add the class to an object
        // should work
        let ce_work = CreateEvent::new_internal(vec![e1.clone()]);
        assert!(server_txn.create(&ce_work).is_ok());

        // Commit
        server_txn.commit().expect("should not fail");

        // Start a new write
        let mut server_txn = server.write(duration_from_epoch_now()).await;
        // delete the class
        let de_class = DeleteEvent::new_internal_invalid(filter!(f_eq(
            Attribute::ClassName,
            EntryClass::TestClass.into()
        )));
        assert!(server_txn.delete(&de_class).is_ok());
        // Commit
        server_txn.commit().expect("should not fail");

        // Start a new write
        let mut server_txn = server.write(duration_from_epoch_now()).await;
        // Trying to add now should fail
        let ce_fail = CreateEvent::new_internal(vec![e1.clone()]);
        assert!(server_txn.create(&ce_fail).is_err());
        // Search our entry
        let testobj1 = server_txn
            .internal_search_uuid(uuid!("cc8e95b4-c24f-4d68-ba54-8bed76f63930"))
            .expect("failed");
        assert!(testobj1.attribute_equality(Attribute::Class, &EntryClass::TestClass.into()));

        // Should still be good
        server_txn.commit().expect("should not fail");
        // Commit.
    }

    #[qs_test]
    async fn test_dynamic_schema_attr(server: &QueryServer) {
        let e1 = entry_init!(
            (Attribute::Class, EntryClass::Object.to_value()),
            (Attribute::Class, EntryClass::ExtensibleObject.to_value()),
            (Attribute::Name, Value::new_iname("testobj1")),
            (
                Attribute::Uuid,
                Value::Uuid(uuid!("cc8e95b4-c24f-4d68-ba54-8bed76f63930"))
            ),
            (Attribute::TestAttr, Value::new_utf8s("test"))
        );

        // Attribute definition
        let e_ad = entry_init!(
            (Attribute::Class, EntryClass::Object.to_value()),
            (Attribute::Class, EntryClass::AttributeType.to_value()),
            (
                Attribute::Uuid,
                Value::Uuid(uuid!("cfcae205-31c3-484b-8ced-667d1709c5e3"))
            ),
            (Attribute::AttributeName, Attribute::TestAttr.to_value()),
            (Attribute::Description, Value::new_utf8s("Test Attribute")),
            (Attribute::MultiValue, Value::new_bool(false)),
            (Attribute::Unique, Value::new_bool(false)),
            (
                Attribute::Syntax,
                Value::new_syntaxs("UTF8STRING").expect("syntax")
            )
        );

        let mut server_txn = server.write(duration_from_epoch_now()).await;
        // Add a new attribute.
        let ce_attr = CreateEvent::new_internal(vec![e_ad.clone()]);
        assert!(server_txn.create(&ce_attr).is_ok());
        // Trying to add it now should fail. (use extensible object)
        let ce_fail = CreateEvent::new_internal(vec![e1.clone()]);
        assert!(server_txn.create(&ce_fail).is_err());

        // Commit
        server_txn.commit().expect("should not fail");

        // Start a new write
        let mut server_txn = server.write(duration_from_epoch_now()).await;
        // Add the attr to an object
        // should work
        let ce_work = CreateEvent::new_internal(vec![e1.clone()]);
        assert!(server_txn.create(&ce_work).is_ok());

        // Commit
        server_txn.commit().expect("should not fail");

        // Start a new write
        let mut server_txn = server.write(duration_from_epoch_now()).await;
        // delete the attr
        let de_attr = DeleteEvent::new_internal_invalid(filter!(f_eq(
            Attribute::AttributeName,
            Attribute::TestAttr.to_partialvalue()
        )));
        assert!(server_txn.delete(&de_attr).is_ok());
        // Commit
        server_txn.commit().expect("should not fail");

        // Start a new write
        let mut server_txn = server.write(duration_from_epoch_now()).await;
        // Trying to add now should fail
        let ce_fail = CreateEvent::new_internal(vec![e1.clone()]);
        assert!(server_txn.create(&ce_fail).is_err());
        // Search our attribute - should FAIL
        let filt = filter!(f_eq(Attribute::TestAttr, PartialValue::new_utf8s("test")));
        assert!(server_txn.internal_search(filt).is_err());
        // Search the entry - the attribute will still be present
        // even if we can't search on it.
        let testobj1 = server_txn
            .internal_search_uuid(uuid!("cc8e95b4-c24f-4d68-ba54-8bed76f63930"))
            .expect("failed");
        assert!(testobj1.attribute_equality(Attribute::TestAttr, &PartialValue::new_utf8s("test")));

        server_txn.commit().expect("should not fail");
        // Commit.
    }
}<|MERGE_RESOLUTION|>--- conflicted
+++ resolved
@@ -1602,7 +1602,6 @@
     pub(crate) fn reload_domain_info(&mut self) -> Result<(), OperationError> {
         let domain_name = self.get_db_domain_name()?;
         let display_name = self.get_db_domain_display_name()?;
-<<<<<<< HEAD
         let domain_ldap_allow_unix_pw_bind = match self.get_domain_ldap_allow_unix_pw_bind() {
             Ok(v) => v,
             _ => {
@@ -1610,11 +1609,7 @@
                 true
             }
         };
-        info!("here : {}", domain_ldap_allow_unix_pw_bind);
         let domain_uuid = self.be_txn.get_db_d_uuid();
-=======
-        let domain_uuid = self.be_txn.get_db_d_uuid()?;
->>>>>>> 684d72d0
         let mut_d_info = self.d_info.get_mut();
         mut_d_info.d_ldap_allow_unix_pw_bind = domain_ldap_allow_unix_pw_bind;
         if mut_d_info.d_uuid != domain_uuid {
@@ -1743,7 +1738,6 @@
         }
 
         if self.changed_domain {
-            info!("herer : reloading domain info");
             self.reload_domain_info()?;
         }
 
