--- conflicted
+++ resolved
@@ -114,13 +114,7 @@
     uuid: UUID_SCHEMA_ATTR_DOMAIN_LDAP_ALLOW_UNIX_PW_BIND,
     name: Attribute::DomainLdapAllowUnixPwBind.into(),
     description: "Configuration to allow binds to LDAP objects using UNIX passwords.".to_string(),
-
-<<<<<<< HEAD
     unique: false,
-=======
-    index: vec![IndexType::Equality, IndexType::Presence],
-    unique: true,
->>>>>>> fd25e952
     syntax: SyntaxType::Boolean,
     ..Default::default()
 };
