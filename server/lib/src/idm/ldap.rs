--- conflicted
+++ resolved
@@ -445,7 +445,7 @@
                 e
             })?
         };
-<<<<<<< HEAD
+
         let lae = LdapAuthEvent::from_parts(target_uuid, pw.to_string())?;
         idm_auth.auth_ldap(&lae, ct).await.and_then(|r| {
             idm_auth.commit().map(|_| {
@@ -455,33 +455,6 @@
                     security_info!(%dn, "❌ LDAP Bind failure");
                 };
                 r
-=======
-        if idms
-            .proxy_read()
-            .await
-            .qs_read
-            .d_info
-            .d_ldap_allow_unix_pw_bind
-        {
-            debug!(
-                "here {:?}",
-                idms.proxy_read()
-                    .await
-                    .qs_read
-                    .d_info
-                    .d_ldap_allow_unix_pw_bind
-            );
-            let lae = LdapAuthEvent::from_parts(target_uuid, pw.to_string())?;
-            idm_auth.auth_ldap(&lae, ct).await.and_then(|r| {
-                idm_auth.commit().map(|_| {
-                    if r.is_some() {
-                        security_info!(%dn, "✅ LDAP Bind success");
-                    } else {
-                        security_info!(%dn, "❌ LDAP Bind failure");
-                    };
-                    r
-                })
->>>>>>> fd25e952
             })
         } else {
             security_info!(%dn, "❌ LDAP Bind failure. Using of Unix pw for ldap binds is forbidden.");
@@ -672,19 +645,11 @@
 
         let pce = UnixPasswordChangeEvent::new_internal(UUID_ADMIN, TEST_PASSWORD);
 
-        assert!(idms_prox_write.set_unix_account_password(&pce).is_ok());
-<<<<<<< HEAD
         let allow_unix_pw_flag = ModifyEvent::new_internal_invalid(
             filter!(f_eq(Attribute::Uuid, PartialValue::Uuid(UUID_DOMAIN_INFO))),
             ModifyList::new_purge_and_set(Attribute::DomainLdapAllowUnixPwBind, Value::Bool(false)),
         );
         assert!(idms_prox_write.qs_write.modify(&allow_unix_pw_flag).is_ok());
-=======
-        assert!(idms_prox_write
-            .qs_write
-            .set_domain_ldap_allow_unix_pw_bind(true)
-            .is_ok());
->>>>>>> fd25e952
         assert!(idms_prox_write.commit().is_ok());
         let anon_t = ldaps.do_bind(idms, "", "").await.unwrap().unwrap();
         assert!(anon_t.effective_session == LdapSession::UnixBind(UUID_ANONYMOUS));
@@ -693,7 +658,7 @@
         );
 
         // Now test the admin and various DN's
-<<<<<<< HEAD
+
 
         // Writing test for optional use of POSIX password for bind
         // NOT ALLOWING UNIX_PW FOR BIND :
@@ -709,9 +674,6 @@
         assert!(idms_prox_write.qs_write.modify(&allow_unix_pw_flag).is_ok());
         assert!(idms_prox_write.commit().is_ok());
 
-=======
-        // Writing test for optional use of POSIX password for bind
->>>>>>> fd25e952
         let admin_t = ldaps
             .do_bind(idms, "admin", TEST_PASSWORD)
             .await
