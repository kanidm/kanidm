--- conflicted
+++ resolved
@@ -771,40 +771,5 @@
         Ok(cu_session_token)
     } else {
         Err((StatusCode::FORBIDDEN, Redirect::to("/ui/reset")).into_response())
-<<<<<<< HEAD
     }
-}
-
-// Any filter defined in the module `filters` is accessible in your template.
-mod filters {
-    pub fn blank_if<T: std::fmt::Display>(
-        implicit_arg: T,
-        condition: bool,
-    ) -> ::askama::Result<String> {
-        blank_iff(implicit_arg, &condition)
-    }
-    pub fn ternary<T: std::fmt::Display, F: std::fmt::Display>(
-        implicit_arg: &bool,
-        true_case: T,
-        false_case: F,
-    ) -> ::askama::Result<String> {
-        if *implicit_arg {
-            Ok(format!("{true_case}"))
-        } else {
-            Ok(format!("{false_case}"))
-        }
-    }
-    pub fn blank_iff<T: std::fmt::Display>(
-        implicit_arg: T,
-        condition: &bool,
-    ) -> ::askama::Result<String> {
-        return if *condition {
-            Ok("".into())
-        } else {
-            Ok(format!("{implicit_arg}"))
-        };
-    }
-=======
-    };
->>>>>>> b53c4ba6
 }