--- conflicted
+++ resolved
@@ -19,11 +19,8 @@
 mod apps;
 mod errors;
 mod login;
-<<<<<<< HEAD
 mod reset;
-=======
 mod oauth2;
->>>>>>> 9a4ca189
 
 #[derive(Template)]
 #[template(path = "unrecoverable_error.html")]
@@ -36,14 +33,12 @@
     let unguarded_router = Router::new()
         .route("/", get(|| async { Redirect::permanent("/ui/login") }))
         .route("/apps", get(apps::view_apps_get))
-<<<<<<< HEAD
         .route("/reset", get(reset::view_reset_get))
-=======
         .route("/logout", get(login::view_logout_get))
         .route("/oauth2", get(oauth2::view_index_get))
         .route("/oauth2/resume", get(oauth2::view_resume_get))
         .route("/oauth2/consent", post(oauth2::view_consent_post))
->>>>>>> 9a4ca189
+  
         // The login routes are htmx-free to make them simpler, which means
         // they need manual guarding for direct get requests which can occur
         // if a user attempts to reload the page.
