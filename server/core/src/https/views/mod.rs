use askama::Template;

use axum::{
    http::StatusCode,
    response::{Html, IntoResponse, Redirect, Response},
    routing::{get, post},
    Router,
};

use axum_htmx::HxRequestGuardLayer;

use kanidmd_lib::prelude::{OperationError, Uuid};

use crate::https::{
    // extractors::VerifiedClientInformation, middleware::KOpId, v1::SessionId,
    ServerState,
};

mod apps;
mod login;
mod errors;

#[derive(Template)]
#[template(path = "unrecoverable_error.html")]
struct UnrecoverableErrorView {
    err_code: OperationError,
    operation_id: Uuid,
}

pub fn view_router() -> Router<ServerState> {
<<<<<<< HEAD
    let unauth_router = Router::new().route("/", get(login::view_index_get));

    let unguarded_router = Router::new()
        .route("/apps", get(apps::view_apps_get));

    // Anything that is a partial only works if triggered from htmx
    let guarded_router = Router::new()
        .layer(HxRequestGuardLayer::default())
=======
    let unguarded_router = Router::new()
        .route("/", get(login::view_index_get))
        .route("/apps", get(apps::view_apps_get))
        // The login routes are htmx-free to make them simpler, which means
        // they need manual guarding for direct get requests which can occur
        // if a user attempts to reload the page.
        .route(
            "/api/login_passkey",
            post(login::view_login_passkey_post).get(|| async { Redirect::to("/ui") }),
        )
        .route(
            "/api/login_seckey",
            post(login::view_login_seckey_post).get(|| async { Redirect::to("/ui") }),
        )
>>>>>>> b1480e36
        .route(
            "/api/login_begin",
            post(login::view_login_begin_post).get(|| async { Redirect::to("/ui") }),
        )
        .route(
            "/api/login_mech_choose",
            post(login::view_login_mech_choose_post).get(|| async { Redirect::to("/ui") }),
        )
        .route(
            "/api/login_backup_code",
            post(login::view_login_backupcode_post).get(|| async { Redirect::to("/ui") }),
        )
        .route(
            "/api/login_totp",
            post(login::view_login_totp_post).get(|| async { Redirect::to("/ui") }),
        )
        .route(
            "/api/login_pw",
            post(login::view_login_pw_post).get(|| async { Redirect::to("/ui") }),
        );

    // The webauthn post is unguarded because it's not a htmx event.

    // Anything that is a partial only works if triggered from htmx
    let guarded_router = Router::new().layer(HxRequestGuardLayer::new("/ui"));

    Router::new().merge(unguarded_router).merge(guarded_router)
}

struct HtmlTemplate<T>(T);

/// Allows us to convert Askama HTML templates into valid HTML for axum to serve in the response.
impl<T> IntoResponse for HtmlTemplate<T>
where
    T: askama::Template,
{
    fn into_response(self) -> Response {
        // Attempt to render the template with askama
        match self.0.render() {
            // If we're able to successfully parse and aggregate the template, serve it
            Ok(html) => Html(html).into_response(),
            // If we're not, return an error or some bit of fallback HTML
            Err(err) => (
                StatusCode::INTERNAL_SERVER_ERROR,
                format!("Failed to render template. Error: {}", err),
            )
                .into_response(),
        }
    }
}

/// Serde deserialization decorator to map empty Strings to None,
fn empty_string_as_none<'de, D, T>(de: D) -> Result<Option<T>, D::Error>
where
    D: serde::Deserializer<'de>,
    T: std::str::FromStr,
    T::Err: std::fmt::Display,
{
    use serde::Deserialize;
    use std::str::FromStr;

    let opt = Option::<String>::deserialize(de)?;
    match opt.as_deref() {
        None | Some("") => Ok(None),
        Some(s) => FromStr::from_str(s)
            .map_err(serde::de::Error::custom)
            .map(Some),
    }
}<|MERGE_RESOLUTION|>--- conflicted
+++ resolved
@@ -28,16 +28,6 @@
 }
 
 pub fn view_router() -> Router<ServerState> {
-<<<<<<< HEAD
-    let unauth_router = Router::new().route("/", get(login::view_index_get));
-
-    let unguarded_router = Router::new()
-        .route("/apps", get(apps::view_apps_get));
-
-    // Anything that is a partial only works if triggered from htmx
-    let guarded_router = Router::new()
-        .layer(HxRequestGuardLayer::default())
-=======
     let unguarded_router = Router::new()
         .route("/", get(login::view_index_get))
         .route("/apps", get(apps::view_apps_get))
@@ -52,7 +42,6 @@
             "/api/login_seckey",
             post(login::view_login_seckey_post).get(|| async { Redirect::to("/ui") }),
         )
->>>>>>> b1480e36
         .route(
             "/api/login_begin",
             post(login::view_login_begin_post).get(|| async { Redirect::to("/ui") }),
